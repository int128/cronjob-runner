package jobs

import (
	"testing"

	metav1 "k8s.io/apimachinery/pkg/apis/meta/v1"
	"k8s.io/utils/ptr"

	"github.com/google/go-cmp/cmp"
	batchv1 "k8s.io/api/batch/v1"
	corev1 "k8s.io/api/core/v1"
)

func TestNewFromCronJob(t *testing.T) {
	t.Run("as-is", func(t *testing.T) {
		cronJob := &batchv1.CronJob{
			ObjectMeta: metav1.ObjectMeta{
				Namespace: "default",
				Name:      "example-cronjob",
			},
			Spec: batchv1.CronJobSpec{
				Suspend:  ptr.To(true),
				Schedule: "@annual",
				JobTemplate: batchv1.JobTemplateSpec{
					ObjectMeta: metav1.ObjectMeta{
						Labels:      map[string]string{"my/label": "foo"},
						Annotations: map[string]string{"my/annotation": "bar"},
					},
					Spec: batchv1.JobSpec{
						BackoffLimit: ptr.To[int32](1),
						Template: corev1.PodTemplateSpec{
							Spec: corev1.PodSpec{
								Containers: []corev1.Container{{
									Name: "example-container",
								}},
							},
						},
					},
				},
			},
<<<<<<< HEAD
		)
		gotJob, err := CreateFromCronJob(context.TODO(), clientset, "default", "example-cronjob",
			CreateOptions{})
		if err != nil {
			t.Fatalf("CreateFromCronJob error: %s", err)
=======
>>>>>>> 17adb99b
		}
		gotJob := NewFromCronJob(cronJob, nil)
		wantJob := &batchv1.Job{
			ObjectMeta: metav1.ObjectMeta{
				Namespace:    "default",
				GenerateName: "example-cronjob-",
				OwnerReferences: []metav1.OwnerReference{{
					APIVersion: "batch/v1",
					Kind:       "CronJob",
					Name:       "example-cronjob",
					Controller: ptr.To(true),
				}},
				Labels:      map[string]string{"my/label": "foo"},
				Annotations: map[string]string{"my/annotation": "bar"},
			},
			Spec: batchv1.JobSpec{
				BackoffLimit: ptr.To[int32](1),
				Template: corev1.PodTemplateSpec{
					Spec: corev1.PodSpec{
						Containers: []corev1.Container{{
							Name: "example-container",
						}},
					},
				},
			},
		}
		if diff := cmp.Diff(wantJob, gotJob); diff != "" {
			t.Errorf("job mismatch (-want +got):\n%s", diff)
		}
	})

	t.Run("env is given", func(t *testing.T) {
		cronJob := &batchv1.CronJob{
			ObjectMeta: metav1.ObjectMeta{
				Namespace: "default",
				Name:      "example-cronjob",
			},
			Spec: batchv1.CronJobSpec{
				Suspend:  ptr.To(true),
				Schedule: "@annual",
				JobTemplate: batchv1.JobTemplateSpec{
					Spec: batchv1.JobSpec{
						BackoffLimit: ptr.To[int32](1),
						Template: corev1.PodTemplateSpec{
							Spec: corev1.PodSpec{
								Containers: []corev1.Container{{
									Name: "example-container",
								}},
							},
						},
					},
				},
			},
<<<<<<< HEAD
		)
		gotJob, err := CreateFromCronJob(context.TODO(), clientset, "default", "example-cronjob",
			CreateOptions{Env: map[string]string{"FOO": "bar"}})
		if err != nil {
			t.Fatalf("CreateFromCronJob error: %s", err)
=======
>>>>>>> 17adb99b
		}
		gotJob := NewFromCronJob(cronJob, map[string]string{"FOO": "bar"})
		wantJob := &batchv1.Job{
			ObjectMeta: metav1.ObjectMeta{
				Namespace:    "default",
				GenerateName: "example-cronjob-",
				OwnerReferences: []metav1.OwnerReference{{
					APIVersion: "batch/v1",
					Kind:       "CronJob",
					Name:       "example-cronjob",
					Controller: ptr.To(true),
				}},
			},
			Spec: batchv1.JobSpec{
				BackoffLimit: ptr.To[int32](1),
				Template: corev1.PodTemplateSpec{
					Spec: corev1.PodSpec{
						Containers: []corev1.Container{{
							Name: "example-container",
							Env: []corev1.EnvVar{{
								Name:  "FOO",
								Value: "bar",
							}},
						}},
					},
				},
			},
		}
		if diff := cmp.Diff(wantJob, gotJob); diff != "" {
			t.Errorf("job mismatch (-want +got):\n%s", diff)
		}
	})
}

func Test_appendEnv(t *testing.T) {
	jobSpecWithEnv := batchv1.JobSpec{
		Template: corev1.PodTemplateSpec{
			Spec: corev1.PodSpec{
				Containers: []corev1.Container{
					{
						Name: "container1",
						Env: []corev1.EnvVar{
							{Name: "FOO", Value: "bar"},
						},
					},
					{
						Name: "container2",
					},
				},
			},
		},
	}

	t.Run("do nothing if nil is given", func(t *testing.T) {
		got := appendEnv(jobSpecWithEnv, nil)
		want := jobSpecWithEnv
		if diff := cmp.Diff(want, got); diff != "" {
			t.Errorf("appendEnv() mismatch (-want +got):\n%s", diff)
		}
	})

	t.Run("map is appended to env of all containers", func(t *testing.T) {
		got := appendEnv(jobSpecWithEnv, map[string]string{"BAZ": "qux"})
		want := batchv1.JobSpec{
			Template: corev1.PodTemplateSpec{
				Spec: corev1.PodSpec{
					Containers: []corev1.Container{
						{
							Name: "container1",
							Env: []corev1.EnvVar{
								{Name: "FOO", Value: "bar"},
								{Name: "BAZ", Value: "qux"},
							},
						},
						{
							Name: "container2",
							Env: []corev1.EnvVar{
								{Name: "BAZ", Value: "qux"},
							},
						},
					},
				},
			},
		}
		if diff := cmp.Diff(want, got); diff != "" {
			t.Errorf("appendEnv() mismatch (-want +got):\n%s", diff)
		}
	})
}<|MERGE_RESOLUTION|>--- conflicted
+++ resolved
@@ -38,16 +38,8 @@
 					},
 				},
 			},
-<<<<<<< HEAD
-		)
-		gotJob, err := CreateFromCronJob(context.TODO(), clientset, "default", "example-cronjob",
-			CreateOptions{})
-		if err != nil {
-			t.Fatalf("CreateFromCronJob error: %s", err)
-=======
->>>>>>> 17adb99b
 		}
-		gotJob := NewFromCronJob(cronJob, nil)
+		gotJob := NewFromCronJob(cronJob, nil, corev1.LocalObjectReference{}, nil)
 		wantJob := &batchv1.Job{
 			ObjectMeta: metav1.ObjectMeta{
 				Namespace:    "default",
@@ -99,16 +91,8 @@
 					},
 				},
 			},
-<<<<<<< HEAD
-		)
-		gotJob, err := CreateFromCronJob(context.TODO(), clientset, "default", "example-cronjob",
-			CreateOptions{Env: map[string]string{"FOO": "bar"}})
-		if err != nil {
-			t.Fatalf("CreateFromCronJob error: %s", err)
-=======
->>>>>>> 17adb99b
 		}
-		gotJob := NewFromCronJob(cronJob, map[string]string{"FOO": "bar"})
+		gotJob := NewFromCronJob(cronJob, map[string]string{"FOO": "bar"}, corev1.LocalObjectReference{}, nil)
 		wantJob := &batchv1.Job{
 			ObjectMeta: metav1.ObjectMeta{
 				Namespace:    "default",
