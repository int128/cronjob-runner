--- conflicted
+++ resolved
@@ -7,42 +7,16 @@
 	"os/signal"
 	"syscall"
 
-<<<<<<< HEAD
-	"github.com/int128/cronjob-runner/internal/jobs"
-	"github.com/int128/cronjob-runner/internal/logs"
-	"github.com/int128/cronjob-runner/internal/pods"
-	"github.com/int128/cronjob-runner/internal/secrets"
-	"github.com/spf13/pflag"
-	batchv1 "k8s.io/api/batch/v1"
-	corev1 "k8s.io/api/core/v1"
-	"k8s.io/apimachinery/pkg/util/wait"
-=======
 	"github.com/int128/cronjob-runner/runner"
 	"github.com/spf13/pflag"
->>>>>>> 17adb99b
 	"k8s.io/cli-runtime/pkg/genericclioptions"
 	"k8s.io/client-go/kubernetes"
 )
 
 type options struct {
-<<<<<<< HEAD
-	namespace   string
-	cronJobName string
-	env         map[string]string
-	secretEnv   []string
-}
-
-func (o options) secretEnvMap() map[string]string {
-	secretEnvMap := make(map[string]string)
-	for _, env := range o.secretEnv {
-		secretEnvMap[env] = os.Getenv(env)
-	}
-	return secretEnvMap
-=======
 	runner.RunCronJobOptions
 	Namespace   string
 	CronJobName string
->>>>>>> 17adb99b
 }
 
 func run(clientset kubernetes.Interface, opts options) error {
@@ -50,95 +24,17 @@
 	ctx, stopNotifyCtx := signal.NotifyContext(ctx, os.Interrupt, syscall.SIGTERM)
 	defer stopNotifyCtx()
 
-<<<<<<< HEAD
-	secret, err := secrets.Create(ctx, clientset, o.namespace, o.cronJobName, o.secretEnvMap())
-	if err != nil {
-		return fmt.Errorf("could not create a Secret for Job: %w", err)
-	}
-	defer func(secretName string) {
-		// root ctx may be canceled at this time
-		if err := secrets.Delete(context.Background(), clientset, o.namespace, secretName); err != nil {
-			log.Printf("Could not delete the Secret: %s", err)
-		}
-	}(secret.Name)
-
-	job, err := jobs.CreateFromCronJob(ctx, clientset, o.namespace, o.cronJobName, jobs.CreateOptions{
-		Env:       o.env,
-		SecretEnv: o.secretEnv,
-		Secret:    corev1.LocalObjectReference{Name: secret.Name},
-	})
-	if err != nil {
-		return fmt.Errorf("could not create a Job from CronJob: %w", err)
-	}
-	jobs.PrintYAML(*job, os.Stderr)
-
-	if _, err := secrets.ApplyOwnerReference(ctx, clientset, o.namespace, secret.Name, job); err != nil {
-		return fmt.Errorf("could not apply the owner reference to the Secret: %w", err)
-	}
-
-	var backgroundWaiter wait.Group
-	defer func() {
-		// This must be run after close(chan) to avoid deadlock
-		backgroundWaiter.Wait()
-		log.Printf("Stopped background workers")
-	}()
-
-	jobFinishedCh := make(chan batchv1.JobConditionType)
-	defer close(jobFinishedCh)
-	stopCh := make(chan struct{})
-	defer close(stopCh)
-	containerStartedCh := make(chan pods.ContainerStartedEvent)
-	defer close(containerStartedCh)
-
-	backgroundWaiter.Start(func() {
-		// When a container is started, tail the container logs.
-		for event := range containerStartedCh {
-			event := event
-			backgroundWaiter.Start(func() {
-				logs.Tail(ctx, clientset, event.Namespace, event.PodName, event.ContainerName)
-			})
-		}
-	})
-	podInformer, err := pods.StartInformer(clientset, job.Namespace, job.Name, stopCh, containerStartedCh)
-	if err != nil {
-		return fmt.Errorf("could not start the pod informer: %w", err)
-	}
-	backgroundWaiter.Start(podInformer.Shutdown)
-	jobInformer, err := jobs.StartInformer(clientset, job.Namespace, job.Name, stopCh, jobFinishedCh)
-	if err != nil {
-		return fmt.Errorf("could not start the job informer: %w", err)
-	}
-	backgroundWaiter.Start(jobInformer.Shutdown)
-
-	select {
-	case jobConditionType := <-jobFinishedCh:
-		if jobConditionType == batchv1.JobFailed {
-			return fmt.Errorf("job %s/%s failed", job.Namespace, job.Name)
-		}
-		return nil
-	case <-ctx.Done():
-		log.Printf("Shutting down: %s", ctx.Err())
-		return ctx.Err()
-	}
-=======
 	return runner.RunJobFromCronJob(ctx, clientset, opts.Namespace, opts.CronJobName, opts.RunCronJobOptions)
->>>>>>> 17adb99b
 }
 
 func main() {
 	log.SetFlags(log.Lmicroseconds | log.Lshortfile)
-<<<<<<< HEAD
-	var o options
-	pflag.StringVar(&o.cronJobName, "cronjob-name", "", "Name of CronJob")
-	pflag.StringToStringVar(&o.env, "env", nil,
-		"Environment variables to set into the all containers, in the form of KEY=VALUE")
-	pflag.StringArrayVar(&o.secretEnv, "secret-env", nil,
-		"Environment variables of secrets to set into the all containers, in the form of KEY")
-=======
 	var opts options
 	pflag.StringVar(&opts.CronJobName, "cronjob-name", "", "Name of CronJob")
-	pflag.StringToStringVar(&opts.Env, "env", nil, "Environment variables to set into the all containers")
->>>>>>> 17adb99b
+	pflag.StringToStringVar(&opts.Env, "env", nil,
+		"Environment variables to set into the all containers, in the form of KEY=VALUE")
+	pflag.StringArrayVar(&opts.SecretEnv, "secret-env", nil,
+		"Environment variables of secrets to set into the all containers, in the form of KEY")
 	kubernetesFlags := genericclioptions.NewConfigFlags(false)
 	kubernetesFlags.AddFlags(pflag.CommandLine)
 	pflag.Parse()
