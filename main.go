--- conflicted
+++ resolved
@@ -3,8 +3,6 @@
 import (
 	"context"
 	"fmt"
-	"github.com/int128/cronjob-runner/internal/secrets"
-	corev1 "k8s.io/api/core/v1"
 	"log"
 	"os"
 	"os/signal"
@@ -12,8 +10,10 @@
 	"github.com/int128/cronjob-runner/internal/jobs"
 	"github.com/int128/cronjob-runner/internal/logs"
 	"github.com/int128/cronjob-runner/internal/pods"
+	"github.com/int128/cronjob-runner/internal/secrets"
 	"github.com/spf13/pflag"
 	batchv1 "k8s.io/api/batch/v1"
+	corev1 "k8s.io/api/core/v1"
 	"k8s.io/apimachinery/pkg/util/wait"
 	"k8s.io/cli-runtime/pkg/genericclioptions"
 	"k8s.io/client-go/kubernetes"
@@ -23,6 +23,15 @@
 	namespace   string
 	cronJobName string
 	env         map[string]string
+	secretEnv   []string
+}
+
+func (o options) secretEnvMap() map[string]string {
+	secretEnvMap := make(map[string]string)
+	for _, env := range o.secretEnv {
+		secretEnvMap[env] = os.Getenv(env)
+	}
+	return secretEnvMap
 }
 
 func run(clientset kubernetes.Interface, o options) error {
@@ -30,50 +39,28 @@
 	ctx, stopNotifyCtx := signal.NotifyContext(ctx, os.Interrupt)
 	defer stopNotifyCtx()
 
-<<<<<<< HEAD
-	restCfg, err := o.k8sFlags.ToRESTConfig()
-	if err != nil {
-		return fmt.Errorf("could not load the config: %w", err)
-	}
-	namespace, _, err := o.k8sFlags.ToRawKubeConfigLoader().Namespace()
-	if err != nil {
-		return fmt.Errorf("could not determine the namespace: %w", err)
-	}
-	clientset, err := kubernetes.NewForConfig(restCfg)
-	if err != nil {
-		return fmt.Errorf("could not create a Kubernetes client: %w", err)
-	}
-	serverVersion, err := clientset.ServerVersion()
-	if err != nil {
-		return fmt.Errorf("could not get the server version: %w", err)
-	}
-	log.Printf("Cluster version %s", serverVersion)
-
-	secret, err := secrets.Create(ctx, clientset, namespace, o.cronJobName, o.secretEnvsToMap())
+	secret, err := secrets.Create(ctx, clientset, o.namespace, o.cronJobName, o.secretEnvMap())
 	if err != nil {
 		return fmt.Errorf("could not create a Secret for Job: %w", err)
 	}
 	defer func(secretName string) {
 		// root ctx may be canceled at this time
-		if err := secrets.Delete(context.Background(), clientset, namespace, secretName); err != nil {
+		if err := secrets.Delete(context.Background(), clientset, o.namespace, secretName); err != nil {
 			log.Printf("Could not delete the Secret: %s", err)
 		}
 	}(secret.Name)
 
-	job, err := jobs.CreateFromCronJob(ctx, clientset, namespace, o.cronJobName, jobs.CreateOptions{
+	job, err := jobs.CreateFromCronJob(ctx, clientset, o.namespace, o.cronJobName, jobs.CreateOptions{
 		Env:       o.env,
 		SecretEnv: o.secretEnv,
 		Secret:    corev1.LocalObjectReference{Name: secret.Name},
 	})
-=======
-	job, err := jobs.CreateFromCronJob(ctx, clientset, o.namespace, o.cronJobName, o.env)
->>>>>>> 4f921f33
 	if err != nil {
 		return fmt.Errorf("could not create a Job from CronJob: %w", err)
 	}
 	jobs.PrintYAML(*job, os.Stderr)
 
-	secret, err = secrets.ApplyOwnerReference(ctx, clientset, namespace, secret.Name, job)
+	secret, err = secrets.ApplyOwnerReference(ctx, clientset, o.namespace, secret.Name, job)
 	if err != nil {
 		return fmt.Errorf("could not apply the owner reference to the Secret: %w", err)
 	}
@@ -124,33 +111,6 @@
 	}
 }
 
-<<<<<<< HEAD
-type options struct {
-	k8sFlags    *genericclioptions.ConfigFlags
-	cronJobName string
-	env         map[string]string
-	secretEnv   []string
-}
-
-func (o options) secretEnvsToMap() map[string]string {
-	secretEnvMap := make(map[string]string)
-	for _, env := range o.secretEnv {
-		secretEnvMap[env] = os.Getenv(env)
-	}
-	return secretEnvMap
-}
-
-func main() {
-	log.SetFlags(log.Lmicroseconds | log.Lshortfile)
-	var o options
-	pflag.StringVarP(&o.cronJobName, "cronjob-name", "", "", "Name of CronJob")
-	pflag.StringToStringVar(&o.env, "env", nil,
-		"Environment variables to set into the all containers, in the form of KEY=VALUE")
-	pflag.StringArrayVar(&o.secretEnv, "secret-env", nil,
-		"Environment variables of secrets to set into the all containers, in the form of KEY")
-	o.k8sFlags = genericclioptions.NewConfigFlags(false)
-	o.k8sFlags.AddFlags(pflag.CommandLine)
-=======
 func main() {
 	log.SetFlags(log.Lmicroseconds | log.Lshortfile)
 	var o options
@@ -158,7 +118,6 @@
 	pflag.StringToStringVar(&o.env, "env", nil, "Environment variables to set into the all containers")
 	kubernetesFlags := genericclioptions.NewConfigFlags(false)
 	kubernetesFlags.AddFlags(pflag.CommandLine)
->>>>>>> 4f921f33
 	pflag.Parse()
 	if o.cronJobName == "" {
 		log.Fatalf("You need to set --cronjob-name")
